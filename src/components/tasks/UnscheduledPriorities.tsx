--- conflicted
+++ resolved
@@ -34,48 +34,35 @@
   refreshTrigger?: number;
 }
 
+const getInitialCollapsedQuadrants = () => {
+  if (typeof window !== 'undefined') {
+    try {
+      const stored = localStorage.getItem('collapsed_quadrants');
+      if (stored) {
+        return JSON.parse(stored);
+      }
+    } catch (err) {
+      console.warn('Failed to parse collapsed_quadrants from localStorage', err);
+    }
+  }
+  return {
+    'urgent-important': false,
+    'not-urgent-important': false,
+    'urgent-not-important': false,
+    'not-urgent-not-important': false,
+  };
+};
+
 const UnscheduledPriorities: React.FC<UnscheduledPrioritiesProps> = ({ refreshTrigger = 0 }) => {
   const [tasks, setTasks] = useState<Task[]>([]);
   const [roles, setRoles] = useState<Record<string, Role>>({});
   const [domains, setDomains] = useState<Record<string, Domain>>({});
   const [loading, setLoading] = useState(true);
   const [editingTask, setEditingTask] = useState<Task | null>(null);
-  
-  // Persist collapsed state to localStorage so it survives refreshes
-  const [collapsedQuadrants, setCollapsedQuadrants] = useState(() => {
-<<<<<<< HEAD
-    if (typeof window !== 'undefined') {
-      try {
-        const stored = localStorage.getItem('collapsed_quadrants');
-        if (stored) {
-          return JSON.parse(stored);
-        }
-      } catch (err) {
-        console.warn('Failed to parse collapsed_quadrants from localStorage', err);
-      }
-    }
-    return {
-      'urgent-important': false,
-      'not-urgent-important': false,
-      'urgent-not-important': false,
-      'not-urgent-not-important': false,
-    };
-=======
-    const stored = localStorage.getItem('collapsed_quadrants');
-    return stored
-      ? JSON.parse(stored)
-      : {
-          'urgent-important': false,
-          'not-urgent-important': false,
-          'urgent-not-important': false,
-          'not-urgent-not-important': false,
-        };
->>>>>>> a1bf0df0
-  });
+  const [collapsedQuadrants, setCollapsedQuadrants] = useState(getInitialCollapsedQuadrants);
 
   // Save collapsed state whenever it changes
   useEffect(() => {
-<<<<<<< HEAD
     if (typeof window !== 'undefined') {
       try {
         localStorage.setItem('collapsed_quadrants', JSON.stringify(collapsedQuadrants));
@@ -83,13 +70,11 @@
         console.warn('Failed to save collapsed_quadrants to localStorage', err);
       }
     }
-=======
-    localStorage.setItem('collapsed_quadrants', JSON.stringify(collapsedQuadrants));
->>>>>>> a1bf0df0
   }, [collapsedQuadrants]);
 
   useEffect(() => {
     fetchUnscheduledTasks();
+    // eslint-disable-next-line react-hooks/exhaustive-deps
   }, [refreshTrigger]);
 
   const fetchUnscheduledTasks = async () => {
@@ -150,7 +135,7 @@
           // Both have no date, sort by title
           return a.title.localeCompare(b.title);
         });
-        
+
         setTasks(sortedTasks);
       }
     } catch (error) {
@@ -169,7 +154,7 @@
     const updates: any = {
       status: action === 'complete' ? 'completed' : action === 'cancel' ? 'cancelled' : 'delegated',
     };
-    
+
     if (action === 'complete') {
       updates.completed_at = new Date().toISOString();
     }
@@ -208,9 +193,11 @@
 
   // Helper function to detect if device is mobile/tablet
   const isMobileDevice = () => {
-    return /Android|webOS|iPhone|iPad|iPod|BlackBerry|IEMobile|Opera Mini/i.test(navigator.userAgent) || 
-           ('ontouchstart' in window) || 
-           (navigator.maxTouchPoints > 0);
+    return (
+      /Android|webOS|iPhone|iPad|iPod|BlackBerry|IEMobile|Opera Mini/i.test(navigator.userAgent) ||
+      ('ontouchstart' in window) ||
+      (navigator.maxTouchPoints > 0)
+    );
   };
 
   // Helper function to safely format dates
@@ -256,7 +243,7 @@
   const TaskCard: React.FC<{ task: Task; quadrantColor: string }> = ({ task, quadrantColor }) => {
     const dateDisplay = formatTaskDate(task.due_date);
     const isMobile = isMobileDevice();
-    
+
     const handleCardClick = (event: React.MouseEvent) => {
       // Only handle single clicks on mobile/tablet
       if (isMobile) {
@@ -274,9 +261,9 @@
         handleTaskEdit(task);
       }
     };
-    
+
     return (
-      <div 
+      <div
         className={`bg-white border-l-4 ${quadrantColor} border-r border-t border-b border-gray-200 rounded-r-lg p-3 hover:shadow-md transition-all cursor-pointer select-none`}
         onClick={handleCardClick}
         onDoubleClick={handleCardDoubleClick}
@@ -306,184 +293,4 @@
               <Check className="h-3 w-3" />
             </button>
             <button
-              onClick={(e) => handleTaskAction(task.id, 'delegate', e)}
-              className="p-1 rounded-full hover:bg-blue-100 hover:text-blue-600 transition-colors"
-              title="Delegate"
-            >
-              <UserPlus className="h-3 w-3" />
-            </button>
-            <button
-              onClick={(e) => handleTaskAction(task.id, 'cancel', e)}
-              className="p-1 rounded-full hover:bg-red-100 hover:text-red-600 transition-colors"
-              title="Cancel"
-            >
-              <X className="h-3 w-3" />
-            </button>
-          </div>
-        </div>
-        
-        {/* Task badges */}
-        <div className="flex flex-wrap gap-1 mb-2">
-          {task.is_authentic_deposit && (
-            <span className="inline-flex items-center px-1.5 py-0.5 rounded-full text-xs font-medium bg-green-100 text-green-800">
-              Deposit
-            </span>
-          )}
-          {task.is_twelve_week_goal && (
-            <span className="inline-flex items-center px-1.5 py-0.5 rounded-full text-xs font-medium bg-blue-100 text-blue-800">
-              12-Week
-            </span>
-          )}
-        </div>
-
-        {/* Roles and domains - compact display */}
-        <div className="flex flex-wrap gap-1">
-          {task.task_roles?.slice(0, 1).map(({ role_id }) => (
-            roles[role_id] && (
-              <span key={role_id} className="inline-flex items-center px-1.5 py-0.5 rounded text-xs bg-gray-100 text-gray-700 truncate max-w-16">
-                {roles[role_id].label}
-              </span>
-            )
-          ))}
-          {task.task_domains?.slice(0, 1).map(({ domain_id }) => (
-            domains[domain_id] && (
-              <span key={domain_id} className="inline-flex items-center px-1.5 py-0.5 rounded text-xs bg-purple-100 text-purple-700 truncate max-w-16">
-                {domains[domain_id].name}
-              </span>
-            )
-          ))}
-          {(task.task_roles?.length > 1 || task.task_domains?.length > 1) && (
-            <span className="inline-flex items-center px-1.5 py-0.5 rounded text-xs bg-gray-200 text-gray-600">
-              +{(task.task_roles?.length || 0) + (task.task_domains?.length || 0) - 2}
-            </span>
-          )}
-        </div>
-      </div>
-    );
-  };
-
-  const QuadrantSection: React.FC<{ 
-    id: string;
-    title: string; 
-    tasks: Task[]; 
-    bgColor: string;
-    borderColor: string;
-    textColor: string;
-    icon: React.ReactNode;
-  }> = ({ id, title, tasks, bgColor, borderColor, textColor, icon }) => {
-    const isCollapsed = collapsedQuadrants[id];
-    
-    return (
-      <div className="mb-4">
-        {/* Header - Always visible, compact when collapsed */}
-        <button 
-          className={`w-full ${bgColor} ${textColor} px-3 py-2 rounded-lg flex-shrink-0 hover:opacity-90 transition-opacity focus:outline-none focus:ring-2 focus:ring-offset-2 focus:ring-blue-500`}
-          onClick={() => toggleQuadrant(id)}
-          type="button"
-        >
-          <div className="flex items-center justify-between">
-            <div className="flex items-center space-x-2 min-w-0">
-              {icon}
-              <h4 className="font-medium text-xs truncate">{title}</h4>
-              <span className="text-xs opacity-75 flex-shrink-0">({tasks.length})</span>
-            </div>
-            <div className="flex-shrink-0 ml-2">
-              {isCollapsed ? (
-                <ChevronDown className="h-3 w-3" />
-              ) : (
-                <ChevronUp className="h-3 w-3" />
-              )}
-            </div>
-          </div>
-        </button>
-        
-        {/* Content - Only visible when expanded */}
-        {!isCollapsed && (
-          <div className="mt-1 bg-gray-50 rounded-lg">
-            <div className="space-y-2 p-3">
-              {tasks.length === 0 ? (
-                <p className="text-gray-500 text-xs italic text-center py-4">No unscheduled tasks in this category</p>
-              ) : (
-                tasks.map(task => <TaskCard key={task.id} task={task} quadrantColor={borderColor} />)
-              )}
-            </div>
-          </div>
-        )}
-      </div>
-    );
-  };
-
-  if (loading) {
-    return (
-      <div className="flex h-32 items-center justify-center">
-        <div className="h-6 w-6 animate-spin rounded-full border-2 border-primary-500 border-t-transparent"></div>
-      </div>
-    );
-  }
-
-  return (
-    <div className="h-full flex flex-col">
-      {/* Quadrant sections with consistent padding from left edge and uniform spacing */}
-      <div className="flex-1 overflow-y-auto px-4 py-4">
-        {/* Urgent & Important - Red */}
-        <QuadrantSection
-          id="urgent-important"
-          title="Urgent & Important"
-          tasks={urgentImportant}
-          bgColor="bg-red-500"
-          borderColor="border-l-red-500"
-          textColor="text-white"
-          icon={<AlertTriangle className="h-3 w-3 flex-shrink-0" />}
-        />
-
-        {/* Not Urgent & Important - Green */}
-        <QuadrantSection
-          id="not-urgent-important"
-          title="Not Urgent & Important"
-          tasks={notUrgentImportant}
-          bgColor="bg-green-500"
-          borderColor="border-l-green-500"
-          textColor="text-white"
-          icon={<Check className="h-3 w-3 flex-shrink-0" />}
-        />
-
-        {/* Urgent & Not Important - Orange */}
-        <QuadrantSection
-          id="urgent-not-important"
-          title="Urgent & Not Important"
-          tasks={urgentNotImportant}
-          bgColor="bg-orange-500"
-          borderColor="border-l-orange-500"
-          textColor="text-white"
-          icon={<Clock className="h-3 w-3 flex-shrink-0" />}
-        />
-
-        {/* Not Urgent & Not Important - Gray */}
-        <QuadrantSection
-          id="not-urgent-not-important"
-          title="Not Urgent & Not Important"
-          tasks={notUrgentNotImportant}
-          bgColor="bg-gray-500"
-          borderColor="border-l-gray-500"
-          textColor="text-white"
-          icon={<X className="h-3 w-3 flex-shrink-0" />}
-        />
-      </div>
-
-      {/* Edit Task Modal */}
-      {editingTask && (
-        <div className="fixed inset-0 z-50 flex items-center justify-center bg-black bg-opacity-50">
-          <div className="w-full max-w-2xl mx-4">
-            <EditTask
-              task={editingTask}
-              onTaskUpdated={handleTaskUpdated}
-              onCancel={handleEditCancel}
-            />
-          </div>
-        </div>
-      )}
-    </div>
-  );
-};
-
-export default UnscheduledPriorities;+              onClick={(e) => handleTaskAction(task.id, 'delegate', e)}