--- conflicted
+++ resolved
@@ -1,10 +1,5 @@
-<<<<<<< HEAD
 import React, { forwardRef, useImperativeHandle, useRef, useEffect, useState } from 'react';
-import FullCalendar from '@fullcalendar/react';
-=======
-import React, { useState, useEffect, useRef, forwardRef } from 'react';
-import FullCalendar, { DatesSetArg, DateHeaderContentArg } from '@fullcalendar/react';
->>>>>>> f53ffdeb
+import FullCalendar, { DateSetArg, DateHeaderContentArg } from '@fullcalendar/react';
 import dayGridPlugin from '@fullcalendar/daygrid';
 import timeGridPlugin from '@fullcalendar/timegrid';
 import interactionPlugin from '@fullcalendar/interaction';
@@ -33,139 +28,6 @@
   notes: string | null;
 }
 
-const CalendarView = forwardRef<any, CalendarViewProps>(({ view, currentDate, onDateChange, refreshTrigger }, ref) => {
-  const calendarRef = useRef<FullCalendar>(null);
-  const [events, setEvents] = useState<any[]>([]);
-  const [editingTaskId, setEditingTaskId] = useState<string | null>(null);
-
-  useImperativeHandle(ref, () => ({
-    getApi: () => calendarRef.current?.getApi(),
-  }));
-
-<<<<<<< HEAD
-  // Fetch events from database
-  const fetchEvents = async () => {
-    try {
-      const { data: { user } } = await supabase.auth.getUser();
-      if (!user) return;
-
-      const { data: tasks } = await supabase
-        .from('0007-ap-tasks')
-        .select('*')
-        .eq('user_id', user.id)
-        .eq('status', 'pending')
-        .not('start_time', 'is', null);
-
-      if (tasks) {
-        const getTaskColor = (task: Task) => {
-          // Priority-based colors matching the quadrant system
-          if (task.is_urgent && task.is_important) {
-            return { bg: '#ef4444', border: '#dc2626' }; // Red - Urgent & Important
-          } else if (!task.is_urgent && task.is_important) {
-            return { bg: '#10b981', border: '#059669' }; // Green - Not Urgent & Important
-          } else if (task.is_urgent && !task.is_important) {
-            return { bg: '#f59e0b', border: '#d97706' }; // Orange - Urgent & Not Important
-          } else {
-            return { bg: '#6b7280', border: '#4b5563' }; // Gray - Not Urgent & Not Important
-          }
-        };
-
-        const calendarEvents = tasks.map((task: Task) => ({
-          id: task.id,
-          title: task.title,
-          start: task.start_time,
-          end: task.end_time ? new Date(new Date(task.start_time!).toDateString() + ' ' + task.end_time).toISOString() : undefined,
-          backgroundColor: (() => {
-            const colors = getTaskColor(task);
-            // Override with special color for authentic deposits
-            return task.is_authentic_deposit ? '#8b5cf6' : colors.bg; // Purple for authentic deposits
-          })(),
-          borderColor: (() => {
-            const colors = getTaskColor(task);
-            return task.is_authentic_deposit ? '#7c3aed' : colors.border;
-          })(),
-          extendedProps: {
-            task: task
-          }
-        }));
-        setEvents(calendarEvents);
-      }
-    } catch (error) {
-      console.error('Error fetching events:', error);
-    }
-  };
-
-  useEffect(() => {
-    fetchEvents();
-  }, [refreshTrigger]);
-
-  // Handle event click
-  const handleEventClick = (clickInfo: any) => {
-    setEditingTaskId(clickInfo.event.id);
-  };
-
-  // Handle date select for creating new events
-  const handleDateSelect = (selectInfo: any) => {
-    // This could be used to create new events
-    console.log('Date selected:', selectInfo);
-  };
-
-  // Handle external drop (from unscheduled priorities)
-  const handleDrop = async (dropInfo: any) => {
-    const taskId = dropInfo.draggedEl.getAttribute('data-task-id');
-    if (!taskId) return;
-
-    const dropDate = dropInfo.date;
-    const dateStr = format(dropDate, 'yyyy-MM-dd');
-    const timeStr = format(dropDate, 'HH:mm');
-
-    try {
-      const { error } = await supabase
-        .from('0007-ap-tasks')
-        .update({
-          due_date: dateStr,
-          start_time: dropDate.toISOString(),
-          updated_at: new Date().toISOString()
-        })
-        .eq('id', taskId);
-
-      if (!error) {
-        // Refresh events
-        fetchEvents();
-      }
-    } catch (error) {
-      console.error('Error updating task:', error);
-    }
-  };
-
-  // Handle event resize
-  const handleEventResize = async (resizeInfo: any) => {
-    const taskId = resizeInfo.event.id;
-    const newStart = resizeInfo.event.start;
-    const newEnd = resizeInfo.event.end;
-
-    if (newStart && newEnd) {
-      const startTimeStr = newStart.toISOString();
-      const endTimeStr = format(newEnd, 'HH:mm:ss');
-      const dateStr = format(newStart, 'yyyy-MM-dd');
-      
-      try {
-        const { error } = await supabase
-=======
-const customDayHeaderContent = (arg: DateHeaderContentArg) => ({
-  html: `
-    <div class="day-name">${weekdayShort[arg.date.getDay()]}</div>
-    <div class="day-number ${isToday(arg.date) ? 'today' : ''}">${arg.date.getDate()}</div>
-  `,
-});
-
-const isToday = (date: Date) => {
-  const today = new Date();
-  return date.getDate() === today.getDate() &&
-    date.getMonth() === today.getMonth() &&
-    date.getFullYear() === today.getFullYear();
-};
-
 const CalendarView = forwardRef<FullCalendar, CalendarViewProps>(
   ({ view, currentDate, onDateChange }, ref) => {
     const [events, setEvents] = useState<any[]>([]);
@@ -182,7 +44,6 @@
           return;
         }
         const { data: tasks } = await supabase
->>>>>>> f53ffdeb
           .from('0007-ap-tasks')
           .update({
             due_date: dateStr,
@@ -199,11 +60,7 @@
           // Refresh events to show updated data
           fetchEvents();
         }
-<<<<<<< HEAD
-      } catch (error) {
-        console.error('Error updating task end time:', error);
-        resizeInfo.revert();
-=======
+
         setLoading(false);
       };
       fetchTasks();
@@ -214,7 +71,6 @@
         const calendarApi = fullCalendarRef.current.getApi();
         calendarApi.changeView(view);
         calendarApi.gotoDate(currentDate);
->>>>>>> f53ffdeb
       }
     } else {
       resizeInfo.revert();
@@ -274,41 +130,6 @@
     return slots;
   };
 
-<<<<<<< HEAD
-  const timeSlots = generateTimeSlots();
-
-  return (
-    <div className="h-full flex flex-col overflow-hidden">
-      {/* Calendar container with droppable time slots */}
-      <div className="flex-1 relative overflow-auto">
-        {/* Invisible droppable zones overlaid on calendar */}
-        <div className="absolute inset-0 pointer-events-none z-10">
-          {timeSlots.map((slot) => (
-            <Droppable key={slot.id} droppableId={slot.id} type="TASK">
-              {(provided, snapshot) => (
-                <div
-                  ref={provided.innerRef}
-                  {...provided.droppableProps}
-                  className={`absolute pointer-events-auto ${
-                    snapshot.isDraggingOver ? 'bg-blue-200 bg-opacity-50' : ''
-                  }`}
-                  style={{
-                    left: view === 'timeGridWeek' ? '60px' : '60px', // Account for time labels
-                    right: '0',
-                    top: `${(parseInt(slot.time.split(':')[0]) * 60 + parseInt(slot.time.split(':')[1])) / 30 * 24}px`, // 24px per 30min slot
-                    height: '24px', // 30 minute slot height
-                    zIndex: snapshot.isDraggingOver ? 20 : 10
-                  }}
-                >
-                  {provided.placeholder}
-                </div>
-              )}
-            </Droppable>
-          ))}
-        </div>
-
-        {/* FullCalendar component */}
-=======
     return (
       <div className="h-full">
         <style>
@@ -409,7 +230,6 @@
           `}
         </style>
 
->>>>>>> f53ffdeb
         <FullCalendar
           ref={calendarRef}
           plugins={[dayGridPlugin, timeGridPlugin, interactionPlugin]}
@@ -423,32 +243,7 @@
           selectMirror={true}
           dayMaxEvents={true}
           weekends={true}
-<<<<<<< HEAD
-          slotMinTime="00:00:00"
-          slotMaxTime="24:00:00"
-          slotDuration="00:15:00"
-          slotLabelInterval="01:00:00"
-          snapDuration="00:15:00"
-          allDaySlot={false}
-          nowIndicator={true}
-          eventResizableFromStart={true}
-          eventClick={handleEventClick}
-          select={handleDateSelect}
-          drop={handleDrop}
-          eventResize={handleEventResize}
-          eventDrop={handleEventDrop}
-          datesSet={(dateInfo) => {
-            onDateChange(dateInfo.start);
-          }}
-          eventContent={(eventInfo) => (
-            <div className="p-1 text-xs">
-              <div className="font-medium truncate">{eventInfo.event.title}</div>
-              {eventInfo.event.extendedProps.task?.is_authentic_deposit && (
-                <div className="text-xs opacity-75">Authentic Deposit</div>
-              )}
-            </div>
-          )}
-=======
+
           events={events}
           eventClick={handleEventClick}
           height="100%"
@@ -483,25 +278,8 @@
           }}
           datesSet={handleDatesSet}
           dayHeaderContent={view === 'dayGridMonth' ? undefined : customDayHeaderContent}
->>>>>>> f53ffdeb
+
         />
       </div>
 
-      {/* Task Edit Modal */}
-      {editingTaskId && (
-        <TaskEditModal
-          taskId={editingTaskId}
-          onClose={() => setEditingTaskId(null)}
-          onTaskUpdated={() => {
-            setEditingTaskId(null);
-            fetchEvents();
-          }}
-        />
-      )}
-    </div>
-  );
-});
-
-CalendarView.displayName = 'CalendarView';
-
 export default CalendarView;