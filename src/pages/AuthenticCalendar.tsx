import React, { useState, useRef, useEffect } from 'react';
import { Plus, ChevronLeft, ChevronRight, Menu, Calendar as CalendarIcon, CheckSquare, Users, Target, BookOpen, BarChart3, Briefcase, X, Archive } from 'lucide-react';
import { Compass } from 'lucide-react';
import { format, addDays, startOfWeek, endOfWeek } from 'date-fns';
import TaskForm from '../components/tasks/TaskForm';
import CalendarView from '../components/calendar/CalendarView';
import { DragDropContext } from 'react-beautiful-dnd';
import TaskQuadrants from '../components/tasks/TaskQuadrants';
import UnscheduledPriorities from '../components/tasks/UnscheduledPriorities';
import { useAuth } from '../contexts/AuthContext';
import { motion, AnimatePresence } from 'framer-motion';
import type { FullCalendar } from '@fullcalendar/core';
import logo from '../assets/logo.svg';
import { supabase } from '../supabaseClient';

// Import drawer content components
import RoleBank from '../components/roles/RoleBank';
import StrategicGoals from '../pages/StrategicGoals';
import Reflections from '../pages/Reflections';
import Scorecard from '../pages/Scorecard';
import Tasks from '../pages/Tasks';

interface Task {
  id: string;
  title: string;
  due_date: string | null;
  start_time: string | null;
  end_time: string | null;
  is_urgent: boolean;
  is_important: boolean;
  is_authentic_deposit: boolean;
  is_twelve_week_goal: boolean;
  status: string;
  notes: string | null;
  task_roles: { role_id: string }[];
  task_domains: { domain_id: string }[];
  priority?: number;
}

interface Role {
  id: string;
  label: string;
}

interface Domain {
  id: string;
  name: string;
}

const AuthenticCalendar: React.FC = () => {
  const [showTaskForm, setShowTaskForm] = useState(false);
  const [currentDate, setCurrentDate] = useState(new Date());
  const [view, setView] = useState<'timeGridDay' | 'timeGridWeek' | 'dayGridMonth'>('timeGridDay');
<<<<<<< HEAD
  const [prioritiesCollapsed, setPrioritiesCollapsed] = useState(false);
  const [mainSidebarOpen, setMainSidebarOpen] = useState(false);
  const [activeDrawer, setActiveDrawer] = useState<'roles' | 'tasks' | 'goals' | 'reflections' | 'scorecard' | null>(null);
  const [activeView, setActiveView] = useState<'calendar' | 'tasks'>('tasks'); // Changed default to 'tasks'
  const [mobileNavExpanded, setMobileNavExpanded] = useState(false);
  const [refreshTrigger, setRefreshTrigger] = useState(0);
  const [isViewChanging, setIsViewChanging] = useState(false);
  
  // Lifted state for tasks, roles, and domains
  const [tasks, setTasks] = useState<Task[]>([]);
  const [roles, setRoles] = useState<Record<string, Role>>({});
  const [domains, setDomains] = useState<Record<string, Domain>>({});
  const [loading, setLoading] = useState(true);
  
=======
>>>>>>> f53ffdeb
  const calendarRef = useRef<FullCalendar | null>(null);
  const { user, logout } = useAuth();

  // State for resizing
  const [resizing, setResizing] = useState(false);
  const [sidebarWidth, setSidebarWidth] = useState(256); // Default width (64 * 4)
  const sidebarRef = useRef<HTMLDivElement | null>(null);
  
  // Fetch all task data
  useEffect(() => {
    fetchAllTaskData();
  }, [refreshTrigger]);

  const fetchAllTaskData = async () => {
    const { data: { user } } = await supabase.auth.getUser();
    if (!user) {
      console.warn('No authenticated user found when fetching tasks');
      setLoading(false);
      return;
    }

    setLoading(true);

<<<<<<< HEAD
    try {
      // Fetch roles
      const { data: rolesData } = await supabase
        .from('0007-ap-roles')
        .select('id, label')
        .eq('user_id', user.id);

      if (rolesData) {
        const rolesMap = rolesData.reduce((acc, role) => ({
          ...acc,
          [role.id]: role
        }), {});
        setRoles(rolesMap);
      }

      // Fetch domains
      const { data: domainsData } = await supabase
        .from('0007-ap-domains')
        .select('id, name');

      if (domainsData) {
        const domainsMap = domainsData.reduce((acc, domain) => ({
          ...acc,
          [domain.id]: domain
        }), {});
        setDomains(domainsMap);
      }

      // Fetch tasks with relationships
      const { data: tasksData } = await supabase
        .from('0007-ap-tasks')
        .select(`
          *,
          task_roles:0007-ap-task_roles(role_id),
          task_domains:0007-ap-task_domains(domain_id)
        `)
        .eq('user_id', user.id)
        .eq('status', 'pending')
        .order('due_date', { ascending: true });

      if (tasksData) {
        setTasks(tasksData);
      }
    } catch (error) {
      console.error('Error fetching task data:', error);
    } finally {
      setLoading(false);
    }
  };

  // Consolidated drag end handler
  const handleDragEnd = async (result: any) => {
    if (!result.destination) return;
    
    // If dropping onto calendar (destination.droppableId starts with 'calendar')
    if (result.destination.droppableId.startsWith('calendar')) {
      const taskId = result.draggableId;
      const task = tasks.find(t => t.id === taskId);
        
      if (task) {
        // Extract date and time from the destination ID
        // Format: calendar-YYYY-MM-DD-HH-MM
        const [_, year, month, day, hour, minute] = result.destination.droppableId.split('-');
        const dateStr = `${year}-${month}-${day}`;
        const timeStr = `${hour}:${minute}`;
        
        // Calculate end time (default to 1 hour duration)
        const startDateTime = new Date(`${dateStr}T${timeStr}:00`);
        const endDateTime = new Date(startDateTime.getTime() + 60 * 60 * 1000); // Add 1 hour
        const endTimeStr = format(endDateTime, 'HH:mm:ss');
        
        // Update the task with the new date and time
        const { error } = await supabase
          .from('0007-ap-tasks')
          .update({
            due_date: dateStr,
            start_time: startDateTime.toISOString(),
            end_time: endTimeStr,
            updated_at: new Date().toISOString()
          })
          .eq('id', taskId);
          
        if (!error) {
          // Refresh tasks after update
          setRefreshTrigger(prev => prev + 1);
        }
      }
    }
  };

  // Improved resize handlers
  const handleResizeStart = (e: React.MouseEvent<HTMLDivElement>) => {
    e.preventDefault();
    e.stopPropagation();
    setResizing(true);
    
    const handleMouseMove = (e: MouseEvent) => {
      e.preventDefault();
      
      if (!prioritiesCollapsed) {
        // Calculate new width based on mouse position with constraints
        const newWidth = Math.max(256, Math.min(600, e.clientX - 0));
        setSidebarWidth(newWidth);  
      }
    };
    
    const handleMouseUp = () => {
      setResizing(false);
      document.removeEventListener('mousemove', handleMouseMove);
      document.removeEventListener('mouseup', handleMouseUp);
    };
    
    document.addEventListener('mousemove', handleMouseMove);
    document.addEventListener('mouseup', handleMouseUp);
  };
  
  // Apply width when component mounts or when width changes
  useEffect(() => {
    if (!prioritiesCollapsed && sidebarRef.current) {
      sidebarRef.current.style.width = `${sidebarWidth}px`;
    }
  }, [sidebarWidth, prioritiesCollapsed]);
  
  // Called whenever FullCalendar's visible date range changes
=======
>>>>>>> f53ffdeb
  const handleDateChange = (newStart: Date) => {
    if (!isViewChanging) {
      setCurrentDate(newStart);
    }
  };

  const handlePrevious = () => {
    if (calendarRef.current) {
      calendarRef.current.getApi().prev();
    }
  };

  const handleNext = () => {
    if (calendarRef.current) {
      calendarRef.current.getApi().next();
    }
  };

  const handleViewChange = (newView: 'timeGridDay' | 'timeGridWeek' | 'dayGridMonth') => {
    setIsViewChanging(true);
    setView(newView);
    
    // Force calendar to update view immediately
    if (calendarRef.current) {
      const api = calendarRef.current.getApi();
      api.changeView(newView);
      api.gotoDate(currentDate);
    }
    setIsViewChanging(false);
  };

  const handleTaskCreated = () => {
    setShowTaskForm(false);
    setRefreshTrigger(prev => prev + 1);
  };

  const toggleMainSidebar = () => setMainSidebarOpen(!mainSidebarOpen);
  const closeMainSidebar = () => setMainSidebarOpen(false);

  const handleDrawerSelect = (drawer: typeof activeDrawer) => {
    if (activeDrawer === drawer) {
      // If clicking the same drawer, close it
      setActiveDrawer(null);
    } else {
      // Open the selected drawer
      setActiveDrawer(drawer);
    }
    // Close mobile nav when selecting a drawer
    setMobileNavExpanded(false);
  };

  const getDateDisplayText = () => {
    switch (view) {
      case 'timeGridDay':
        return format(currentDate, 'EEEE, MMMM d, yyyy');
      case 'timeGridWeek':
        const weekStart = startOfWeek(currentDate, { weekStartsOn: 0 });
        const weekEnd = endOfWeek(currentDate, { weekStartsOn: 0 });
        return `${format(weekStart, 'MMM d')} – ${format(weekEnd, 'd, yyyy')}`;
      case 'dayGridMonth':
        return format(currentDate, 'MMMM yyyy');
      default:
        return format(currentDate, 'MMMM yyyy');
    }
  };

  const navItems = [
    { name: 'Authentic Calendar', path: '/', icon: 'Calendar' },
    { name: '12 Week Cycle', path: '/twelve-week-cycle', icon: 'Clock' },
    { name: 'Role Bank', path: '/role-bank', icon: 'Users' },
    { name: 'Domain Dashboard', path: '/domains', icon: 'Compass' },
    { name: 'Settings', path: '/settings', icon: 'Settings' },
  ];

  const drawerItems = [
    {
      id: 'tasks',
      title: 'Tasks',
      description: 'View and manage your tasks',
      icon: Briefcase,
      component: Tasks
    },
    {
      id: 'goals',
      title: 'Strategic Goals',
      description: 'Review your mission, vision, and goals',
      icon: Target,
      component: StrategicGoals
    },
    {
      id: 'reflections',
      title: 'Reflections',
      description: 'View your task-related notes and reflections',
      icon: BookOpen,
      component: Reflections
    },
    {
      id: 'scorecard',
      title: 'Scorecard',
      description: 'Track your balance and progress',
      icon: BarChart3,
      component: Scorecard
    }
  ];

  const sidebarVariants = {
    open: { x: 0, transition: { type: 'spring', stiffness: 300, damping: 30 } },
    closed: { x: '-100%', transition: { type: 'spring', stiffness: 300, damping: 30 } },
  };
  
  const drawerVariants = {
    open: { x: 0, transition: { type: 'spring', stiffness: 300, damping: 30 } },
    closed: { x: '100%', transition: { type: 'spring', stiffness: 300, damping: 30 } },
  };
  
  const overlayVariants = {
    open: { opacity: 1, transition: { duration: 0.3 } },
    closed: { opacity: 0, transition: { duration: 0.3 } },
  };

  const ActiveDrawerComponent = activeDrawer 
    ? drawerItems.find(item => item.id === activeDrawer)?.component 
    : null;

  return (
<<<<<<< HEAD
    <div className="h-screen flex flex-col bg-white">
      {/* Mobile sidebar overlay */}
      <AnimatePresence>
        {(mainSidebarOpen || activeDrawer) && (
          <motion.div 
            className="fixed inset-0 z-40 bg-black bg-opacity-50 lg:hidden"
            initial="closed"
            animate="open"
            exit="closed"
            variants={overlayVariants}
            onClick={() => {
              closeMainSidebar();
              setActiveDrawer(null);
              setMobileNavExpanded(false);
            }}
          />
        )}
      </AnimatePresence>

      {/* Main Navigation Sidebar */}
      <motion.aside
        className="fixed inset-y-0 left-0 z-50 w-64 bg-white shadow-lg lg:hidden"
        initial="closed"
        animate={mainSidebarOpen ? 'open' : 'closed'}
        variants={sidebarVariants}
      >
        <div className="flex h-full flex-col">
          <div className="flex h-16 items-center justify-between px-4">
            <div className="flex items-center space-x-2">
              <img src={logo} alt="Authentic Planner" className="h-8 w-8" />
              <span className="text-lg font-bold text-primary-600">Authentic Planner</span>
=======
    <div className="calendar-container">
      {/* Main content */}
      <div className="h-full grid grid-cols-4 gap-6">
        {/* Left Column */}
        <div className="flex flex-col space-y-6 overflow-auto">
          <div className="flex-1 rounded-lg border border-gray-200 bg-white p-4">
            <div className="mb-4">
              <h2 className="text-lg font-semibold text-gray-900">Priorities</h2>
            </div>
            <div className="space-y-2">
              {/* Priority cards */}
>>>>>>> f53ffdeb
            </div>
            <button 
              onClick={closeMainSidebar}
              className="rounded-md p-2 text-gray-500 hover:bg-gray-100 hover:text-gray-600"
              aria-label="Close menu"
            >
              ✕
            </button>
          </div>
          
          <div className="flex-1 overflow-y-auto px-3 py-4">
            <nav className="space-y-1">
              {navItems.map((item) => {
                const isActive = item.path === '/calendar' || (item.path === '/' && window.location.pathname === '/');
                
                return (
                  <a
                    key={item.path}
                    href={item.path}
                    className={`group flex items-center rounded-md px-3 py-2 text-sm font-medium ${
                      isActive
                        ? 'bg-primary-50 text-primary-600'
                        : 'text-gray-700 hover:bg-gray-100'
                    }`}
                    onClick={closeMainSidebar}
                  >
                    <span className={`mr-3 h-5 w-5 ${isActive ? 'text-primary-500' : 'text-gray-500'}`}>
                      📅
                    </span>
                    {item.name}
                  </a>
                );
              })}
            </nav>
          </div>
          
          {/* User section */}
          <div className="border-t border-gray-200 p-4">
            <div className="flex items-center space-x-3">
              <div className="flex h-10 w-10 items-center justify-center rounded-full bg-primary-100 text-primary-600">
                {user?.name?.charAt(0) || 'U'}
              </div>
              <div className="flex-1 truncate">
                <p className="text-sm font-medium text-gray-900">{user?.name || 'Demo User'}</p>
                <p className="truncate text-xs text-gray-500">{user?.email || 'demo@example.com'}</p>
              </div>
            </div>
            
            <button
              onClick={logout}
              className="mt-4 flex w-full items-center rounded-md px-3 py-2 text-sm font-medium text-red-600 hover:bg-red-50"
            >
              <span className="mr-3 h-5 w-5">🚪</span>
              Sign out
            </button>
          </div>
        </div>
      </motion.aside>

      {/* Google Calendar Style Header - Compact and minimal */}
      <header className="flex items-center justify-between px-4 py-2 border-b border-gray-200 bg-white min-h-[56px]">
        {/* Left Section: Menu, Logo, Toggle */}
        <div className="flex items-center space-x-4">
          {/* Hamburger Menu - Opens main navigation sidebar */}
          <button
            onClick={toggleMainSidebar}
            className="p-2 hover:bg-gray-100 rounded-full transition-colors lg:hidden"
            aria-label="Toggle main menu"
          >
            <Menu className="h-5 w-5 text-gray-600" />
          </button>
          
          {/* Authentic Planner Logo & Brand - Stacked and smaller */}
          <div className="flex items-center space-x-2">
            <img src={logo} alt="Authentic Planner" className="h-8 w-8" />
            <div className="flex flex-col leading-tight">
              <span className="text-sm font-medium text-gray-700">Authentic</span>
              <span className="text-sm font-medium text-gray-700">Planner</span>
            </div>
          </div>

          {/* Tasks/Calendar Toggle - Updated labels and default */}
          <div className="flex items-center bg-gray-100 rounded-full p-1">
            <button
              onClick={() => setActiveView('tasks')}
              className={`flex items-center justify-center w-8 h-8 rounded-full transition-colors ${
                activeView === 'tasks'
                  ? 'bg-white text-gray-900 shadow-sm'
                  : 'text-gray-600 hover:text-gray-900'
              }`}
              title="Task Priorities View"
            >
              <CheckSquare className="h-4 w-4" />
            </button>
            <button
              onClick={() => setActiveView('calendar')}
              className={`flex items-center justify-center w-8 h-8 rounded-full transition-colors ${
                activeView === 'calendar'
                  ? 'bg-white text-gray-900 shadow-sm'
                  : 'text-gray-600 hover:text-gray-900'
              }`}
              title="Calendar View"
            >
              <CalendarIcon className="h-4 w-4" />
            </button>
          </div>

          {/* Date Navigation - Only show for calendar view */}
          {activeView === 'calendar' && (
            <>
              <div className="flex items-center space-x-1">
                <button
                  onClick={handlePrevious}
                  className="p-1.5 hover:bg-gray-100 rounded-full transition-colors"
                >
                  <ChevronLeft className="h-4 w-4 text-gray-600" />
                </button>
                <button
                  onClick={handleNext}
                  className="p-1.5 hover:bg-gray-100 rounded-full transition-colors"
                >
                  <ChevronRight className="h-4 w-4 text-gray-600" />
                </button>
              </div>
<<<<<<< HEAD

              {/* Current Date Display - Smaller font */}
              <div className="text-lg font-normal text-gray-700">
                {getDateDisplayText()}
              </div>
            </>
          )}
        </div>

        {/* Right Section: View Selector, New Task, Profile */}
        <div className="flex items-center space-x-3">
          {/* View Selector - Only show for calendar view */}
          {activeView === 'calendar' && (
            <select
              value={view}
              onChange={(e) => handleViewChange(e.target.value as typeof view)}
              className="rounded-md border border-gray-300 bg-white px-2 py-1 text-sm font-medium text-gray-700 focus:border-blue-500 focus:outline-none focus:ring-1 focus:ring-blue-500"
            >
              <option value="timeGridDay">Day</option>
              <option value="timeGridWeek">Week</option>
              <option value="dayGridMonth">Month</option>
            </select>
          )}

          {/* Circular New Task Button */}
          <button
            onClick={() => setShowTaskForm(true)}
            className="flex items-center justify-center w-10 h-10 rounded-full bg-blue-600 text-white hover:bg-blue-700 focus:outline-none focus:ring-2 focus:ring-blue-500 focus:ring-offset-2 transition-colors shadow-sm"
            title="Add new task"
            aria-label="Add new task"
          >
            <Plus className="h-5 w-5" />
          </button>

        </div>
      </header>

      {/* Main Content Area */}
      <DragDropContext onDragEnd={handleDragEnd}>
        <div className="flex-1 flex overflow-hidden">
        {activeView === 'tasks' ? (
          /* Task Priorities View - Now the default with full height */
            <div className="flex-1 overflow-hidden h-full" style={{ marginRight: activeDrawer ? '320px' : '0' }}>
              <TaskQuadrants 
                tasks={tasks}
                setTasks={setTasks}
                roles={roles}
                domains={domains}
                loading={loading}
              />
=======
              <span className="text-lg font-medium">
                {view === 'dayGridMonth'
                  ? format(currentDate, 'MMMM yyyy')
                  : `${format(currentDate, 'd')} – ${format(
                      addDays(currentDate, 6),
                      'd MMM, yyyy'
                    )}`}
              </span>
>>>>>>> f53ffdeb
            </div>
        ) : (
          /* Calendar View - Now secondary */
          <>
            {/* Left Sidebar - Unscheduled Priorities with collapse functionality */}
            <div 
              className={`${prioritiesCollapsed ? 'w-16' : ''} border-r border-gray-200 bg-white flex flex-col transition-all duration-200 flex-shrink-0 relative`} 
              style={{
                minWidth: prioritiesCollapsed ? '4rem' : '16rem',
                width: prioritiesCollapsed ? '4rem' : `${sidebarWidth}px`,
                maxWidth: prioritiesCollapsed ? '4rem' : '600px'
              }}
              ref={sidebarRef}
              id="unscheduled-priorities-container"
            >
              {prioritiesCollapsed ? (
                /* Collapsed Sidebar - Improved readability with proper case */
                <div className="h-full flex flex-col items-center py-4">
                  <button
                    onClick={() => setPrioritiesCollapsed(false)}
                    className="p-2 hover:bg-gray-100 rounded-full transition-colors mb-6"
                    title="Expand Unscheduled Priorities"
                  >
                    <ChevronRight className="h-4 w-4 text-gray-600" />
                  </button>
                  
                  {/* Vertical Text - Much more readable with proper case */}
                  <div className="flex-1 flex items-center justify-center">
                    <div className="transform -rotate-90 whitespace-nowrap">
                      <span className="text-sm font-medium text-gray-600 tracking-wider">
                        Unscheduled Priorities
                      </span>
                    </div>
                  </div>
                </div>
              ) : (
                /* Expanded Sidebar */
                  <div className="flex flex-col h-full">
                    {/* Unscheduled Priorities Header with Collapse Button */}
                    <div className="p-4 border-b border-gray-200">
                      <div className="flex items-center justify-between">
                        <h3 className="text-sm font-medium text-gray-900">Unscheduled Priorities</h3>
                        <button
                          onClick={() => setPrioritiesCollapsed(true)}
                          className="p-1 hover:bg-gray-100 rounded transition-colors"
                          title="Collapse Unscheduled Priorities"
                        >
                          <ChevronLeft className="h-4 w-4 text-gray-600" />
                        </button>
                      </div>
                    </div>

                    {/* Unscheduled Priorities Content - FIXED: Removed overflow-hidden */}
                    <div className="flex-1 overflow-y-auto" style={{ height: 'calc(100vh - 120px)' }}>
                      <UnscheduledPriorities 
                        tasks={tasks}
                        setTasks={setTasks}
                        roles={roles}
                        domains={domains}
                        loading={loading}
                      />
                    </div>
                    
                    {/* Resizer handle */}
                    {!prioritiesCollapsed && (
                      <div 
                        className="absolute top-0 right-0 bottom-0 w-4 cursor-col-resize hover:bg-blue-200 hover:opacity-50 z-50"
                        onMouseDown={handleResizeStart}
                        style={{ 
                          cursor: 'col-resize',
                          width: '16px',
                          right: '-8px',
                          zIndex: 100
                        }}
                      >
                        <div 
                          className="absolute top-0 right-0 bottom-0 w-1 bg-gray-200 hover:bg-blue-500"
                          style={{
                            right: '8px',
                            width: '4px'
                          }}
                        />
                      </div>
                    )}
                  </div>
              )}
            </div>

<<<<<<< HEAD
            {/* Calendar Area - Takes up remaining space and expands when priorities collapsed */}
            <div className="flex-1 flex flex-col overflow-auto min-w-0" style={{ marginRight: activeDrawer ? '320px' : '0' }}>
              <CalendarView
                ref={calendarRef}
                view={view}
                currentDate={currentDate}
                onDateChange={handleDateChange}
                refreshTrigger={refreshTrigger}
              />
            </div>
          </>
        )}
=======
          <div className="flex-1 min-h-0">
            <CalendarView
              ref={calendarRef}
              view={view}
              currentDate={currentDate}
              onDateChange={handleDateChange}
            />
          </div>
>>>>>>> f53ffdeb
        </div>
      </DragDropContext>

      {/* TaskForm Modal */}
      {showTaskForm && (
        <div className="fixed inset-0 z-50 flex items-center justify-center bg-black bg-opacity-50">
          <div className="w-full max-w-2xl">
            <TaskForm 
              onClose={() => setShowTaskForm(false)}
              onTaskCreated={handleTaskCreated} 
            />
          </div>
        </div>
      )}
    </div>
  );
};

export default AuthenticCalendar;<|MERGE_RESOLUTION|>--- conflicted
+++ resolved
@@ -51,23 +51,6 @@
   const [showTaskForm, setShowTaskForm] = useState(false);
   const [currentDate, setCurrentDate] = useState(new Date());
   const [view, setView] = useState<'timeGridDay' | 'timeGridWeek' | 'dayGridMonth'>('timeGridDay');
-<<<<<<< HEAD
-  const [prioritiesCollapsed, setPrioritiesCollapsed] = useState(false);
-  const [mainSidebarOpen, setMainSidebarOpen] = useState(false);
-  const [activeDrawer, setActiveDrawer] = useState<'roles' | 'tasks' | 'goals' | 'reflections' | 'scorecard' | null>(null);
-  const [activeView, setActiveView] = useState<'calendar' | 'tasks'>('tasks'); // Changed default to 'tasks'
-  const [mobileNavExpanded, setMobileNavExpanded] = useState(false);
-  const [refreshTrigger, setRefreshTrigger] = useState(0);
-  const [isViewChanging, setIsViewChanging] = useState(false);
-  
-  // Lifted state for tasks, roles, and domains
-  const [tasks, setTasks] = useState<Task[]>([]);
-  const [roles, setRoles] = useState<Record<string, Role>>({});
-  const [domains, setDomains] = useState<Record<string, Domain>>({});
-  const [loading, setLoading] = useState(true);
-  
-=======
->>>>>>> f53ffdeb
   const calendarRef = useRef<FullCalendar | null>(null);
   const { user, logout } = useAuth();
 
@@ -91,133 +74,6 @@
 
     setLoading(true);
 
-<<<<<<< HEAD
-    try {
-      // Fetch roles
-      const { data: rolesData } = await supabase
-        .from('0007-ap-roles')
-        .select('id, label')
-        .eq('user_id', user.id);
-
-      if (rolesData) {
-        const rolesMap = rolesData.reduce((acc, role) => ({
-          ...acc,
-          [role.id]: role
-        }), {});
-        setRoles(rolesMap);
-      }
-
-      // Fetch domains
-      const { data: domainsData } = await supabase
-        .from('0007-ap-domains')
-        .select('id, name');
-
-      if (domainsData) {
-        const domainsMap = domainsData.reduce((acc, domain) => ({
-          ...acc,
-          [domain.id]: domain
-        }), {});
-        setDomains(domainsMap);
-      }
-
-      // Fetch tasks with relationships
-      const { data: tasksData } = await supabase
-        .from('0007-ap-tasks')
-        .select(`
-          *,
-          task_roles:0007-ap-task_roles(role_id),
-          task_domains:0007-ap-task_domains(domain_id)
-        `)
-        .eq('user_id', user.id)
-        .eq('status', 'pending')
-        .order('due_date', { ascending: true });
-
-      if (tasksData) {
-        setTasks(tasksData);
-      }
-    } catch (error) {
-      console.error('Error fetching task data:', error);
-    } finally {
-      setLoading(false);
-    }
-  };
-
-  // Consolidated drag end handler
-  const handleDragEnd = async (result: any) => {
-    if (!result.destination) return;
-    
-    // If dropping onto calendar (destination.droppableId starts with 'calendar')
-    if (result.destination.droppableId.startsWith('calendar')) {
-      const taskId = result.draggableId;
-      const task = tasks.find(t => t.id === taskId);
-        
-      if (task) {
-        // Extract date and time from the destination ID
-        // Format: calendar-YYYY-MM-DD-HH-MM
-        const [_, year, month, day, hour, minute] = result.destination.droppableId.split('-');
-        const dateStr = `${year}-${month}-${day}`;
-        const timeStr = `${hour}:${minute}`;
-        
-        // Calculate end time (default to 1 hour duration)
-        const startDateTime = new Date(`${dateStr}T${timeStr}:00`);
-        const endDateTime = new Date(startDateTime.getTime() + 60 * 60 * 1000); // Add 1 hour
-        const endTimeStr = format(endDateTime, 'HH:mm:ss');
-        
-        // Update the task with the new date and time
-        const { error } = await supabase
-          .from('0007-ap-tasks')
-          .update({
-            due_date: dateStr,
-            start_time: startDateTime.toISOString(),
-            end_time: endTimeStr,
-            updated_at: new Date().toISOString()
-          })
-          .eq('id', taskId);
-          
-        if (!error) {
-          // Refresh tasks after update
-          setRefreshTrigger(prev => prev + 1);
-        }
-      }
-    }
-  };
-
-  // Improved resize handlers
-  const handleResizeStart = (e: React.MouseEvent<HTMLDivElement>) => {
-    e.preventDefault();
-    e.stopPropagation();
-    setResizing(true);
-    
-    const handleMouseMove = (e: MouseEvent) => {
-      e.preventDefault();
-      
-      if (!prioritiesCollapsed) {
-        // Calculate new width based on mouse position with constraints
-        const newWidth = Math.max(256, Math.min(600, e.clientX - 0));
-        setSidebarWidth(newWidth);  
-      }
-    };
-    
-    const handleMouseUp = () => {
-      setResizing(false);
-      document.removeEventListener('mousemove', handleMouseMove);
-      document.removeEventListener('mouseup', handleMouseUp);
-    };
-    
-    document.addEventListener('mousemove', handleMouseMove);
-    document.addEventListener('mouseup', handleMouseUp);
-  };
-  
-  // Apply width when component mounts or when width changes
-  useEffect(() => {
-    if (!prioritiesCollapsed && sidebarRef.current) {
-      sidebarRef.current.style.width = `${sidebarWidth}px`;
-    }
-  }, [sidebarWidth, prioritiesCollapsed]);
-  
-  // Called whenever FullCalendar's visible date range changes
-=======
->>>>>>> f53ffdeb
   const handleDateChange = (newStart: Date) => {
     if (!isViewChanging) {
       setCurrentDate(newStart);
@@ -343,39 +199,6 @@
     : null;
 
   return (
-<<<<<<< HEAD
-    <div className="h-screen flex flex-col bg-white">
-      {/* Mobile sidebar overlay */}
-      <AnimatePresence>
-        {(mainSidebarOpen || activeDrawer) && (
-          <motion.div 
-            className="fixed inset-0 z-40 bg-black bg-opacity-50 lg:hidden"
-            initial="closed"
-            animate="open"
-            exit="closed"
-            variants={overlayVariants}
-            onClick={() => {
-              closeMainSidebar();
-              setActiveDrawer(null);
-              setMobileNavExpanded(false);
-            }}
-          />
-        )}
-      </AnimatePresence>
-
-      {/* Main Navigation Sidebar */}
-      <motion.aside
-        className="fixed inset-y-0 left-0 z-50 w-64 bg-white shadow-lg lg:hidden"
-        initial="closed"
-        animate={mainSidebarOpen ? 'open' : 'closed'}
-        variants={sidebarVariants}
-      >
-        <div className="flex h-full flex-col">
-          <div className="flex h-16 items-center justify-between px-4">
-            <div className="flex items-center space-x-2">
-              <img src={logo} alt="Authentic Planner" className="h-8 w-8" />
-              <span className="text-lg font-bold text-primary-600">Authentic Planner</span>
-=======
     <div className="calendar-container">
       {/* Main content */}
       <div className="h-full grid grid-cols-4 gap-6">
@@ -387,7 +210,6 @@
             </div>
             <div className="space-y-2">
               {/* Priority cards */}
->>>>>>> f53ffdeb
             </div>
             <button 
               onClick={closeMainSidebar}
@@ -512,58 +334,7 @@
                   <ChevronRight className="h-4 w-4 text-gray-600" />
                 </button>
               </div>
-<<<<<<< HEAD
-
-              {/* Current Date Display - Smaller font */}
-              <div className="text-lg font-normal text-gray-700">
-                {getDateDisplayText()}
-              </div>
-            </>
-          )}
-        </div>
-
-        {/* Right Section: View Selector, New Task, Profile */}
-        <div className="flex items-center space-x-3">
-          {/* View Selector - Only show for calendar view */}
-          {activeView === 'calendar' && (
-            <select
-              value={view}
-              onChange={(e) => handleViewChange(e.target.value as typeof view)}
-              className="rounded-md border border-gray-300 bg-white px-2 py-1 text-sm font-medium text-gray-700 focus:border-blue-500 focus:outline-none focus:ring-1 focus:ring-blue-500"
-            >
-              <option value="timeGridDay">Day</option>
-              <option value="timeGridWeek">Week</option>
-              <option value="dayGridMonth">Month</option>
-            </select>
-          )}
-
-          {/* Circular New Task Button */}
-          <button
-            onClick={() => setShowTaskForm(true)}
-            className="flex items-center justify-center w-10 h-10 rounded-full bg-blue-600 text-white hover:bg-blue-700 focus:outline-none focus:ring-2 focus:ring-blue-500 focus:ring-offset-2 transition-colors shadow-sm"
-            title="Add new task"
-            aria-label="Add new task"
-          >
-            <Plus className="h-5 w-5" />
-          </button>
-
-        </div>
-      </header>
-
-      {/* Main Content Area */}
-      <DragDropContext onDragEnd={handleDragEnd}>
-        <div className="flex-1 flex overflow-hidden">
-        {activeView === 'tasks' ? (
-          /* Task Priorities View - Now the default with full height */
-            <div className="flex-1 overflow-hidden h-full" style={{ marginRight: activeDrawer ? '320px' : '0' }}>
-              <TaskQuadrants 
-                tasks={tasks}
-                setTasks={setTasks}
-                roles={roles}
-                domains={domains}
-                loading={loading}
-              />
-=======
+
               <span className="text-lg font-medium">
                 {view === 'dayGridMonth'
                   ? format(currentDate, 'MMMM yyyy')
@@ -572,7 +343,6 @@
                       'd MMM, yyyy'
                     )}`}
               </span>
->>>>>>> f53ffdeb
             </div>
         ) : (
           /* Calendar View - Now secondary */
@@ -661,20 +431,6 @@
               )}
             </div>
 
-<<<<<<< HEAD
-            {/* Calendar Area - Takes up remaining space and expands when priorities collapsed */}
-            <div className="flex-1 flex flex-col overflow-auto min-w-0" style={{ marginRight: activeDrawer ? '320px' : '0' }}>
-              <CalendarView
-                ref={calendarRef}
-                view={view}
-                currentDate={currentDate}
-                onDateChange={handleDateChange}
-                refreshTrigger={refreshTrigger}
-              />
-            </div>
-          </>
-        )}
-=======
           <div className="flex-1 min-h-0">
             <CalendarView
               ref={calendarRef}
@@ -683,7 +439,6 @@
               onDateChange={handleDateChange}
             />
           </div>
->>>>>>> f53ffdeb
         </div>
       </DragDropContext>
 
