import React, { useState, useEffect } from 'react';
import { Plus } from 'lucide-react';
import TaskForm from '../components/tasks/TaskForm';
import { format } from 'date-fns';
<<<<<<< HEAD
import { supabase } from '../supabaseClient';
=======

const supabaseUrl = import.meta.env.VITE_SUPABASE_URL as string;
const supabaseAnonKey = import.meta.env.VITE_SUPABASE_ANON_KEY as string;

const supabase = createClient(supabaseUrl, supabaseAnonKey);
>>>>>>> 7a619f5d

interface WeekBoxProps {
  weekNumber: number;
  isActive?: boolean;
  onClick: () => void;
}

interface CycleData {
  reflection_end: string;
  cycle_label: string;
}

const WeekBox: React.FC<WeekBoxProps> = ({ weekNumber, isActive, onClick }) => (
  <button
    onClick={onClick}
    className={`
      h-24 w-full rounded-lg border-2 transition-colors
      ${isActive 
        ? 'border-primary-500 bg-primary-50 text-primary-700' 
        : 'border-gray-200 bg-white hover:bg-gray-50'
      }
    `}
  >
    <div className="flex h-full flex-col items-center justify-center">
      <span className="text-sm font-medium text-gray-600">Week</span>
      <span className="text-xl font-bold">{weekNumber}</span>
    </div>
  </button>
);

const TwelveWeekCycle: React.FC = () => {
  const [selectedWeek, setSelectedWeek] = useState<number | null>(8);
  const [showTaskForm, setShowTaskForm] = useState(false);
  const [weeklyGoal, setWeeklyGoal] = useState('');
  const [quarterlyGoal, setQuarterlyGoal] = useState('');
  const [cycleData, setCycleData] = useState<CycleData | null>(null);
  const [loading, setLoading] = useState(true);
  
  useEffect(() => {
    const fetchCycleData = async () => {
      const { data, error } = await supabase
        .from('0007-ap-global-cycles')
        .select('reflection_end, cycle_label')
        .eq('is_active', true)
        .single();

      if (error) {
        console.error('Error fetching cycle data:', error);
        return;
      }

      setCycleData(data);
      setLoading(false);
    };

    fetchCycleData();
  }, []);

  const handleWeekSelect = (weekNum: number) => {
    setSelectedWeek(weekNum);
  };

  const handleAddTask = () => {
    setShowTaskForm(true);
  };

  const handleTaskSave = (taskData: any) => {
    console.log('Task saved:', taskData);
    setShowTaskForm(false);
  };

  if (loading) {
    return (
      <div className="flex h-64 items-center justify-center">
        <div className="h-8 w-8 animate-spin rounded-full border-2 border-primary-500 border-t-transparent"></div>
      </div>
    );
  }

  // Format cycle end date
  const formatCycleEndDate = (dateString?: string) => {
    if (!dateString) return 'Invalid date';
    const date = new Date(dateString);
    if (isNaN(date.getTime())) return 'Invalid date';
    return format(date, 'dd MMM yyyy');
  };

  // Calculate progress percentage
  const today = new Date();
  const cycleEndDate = cycleData ? new Date(cycleData.reflection_end) : new Date();
  const cycleStartDate = new Date(cycleEndDate);
  cycleStartDate.setDate(cycleStartDate.getDate() - (13 * 7)); // 13 weeks back from end date

  const totalDays = (cycleEndDate.getTime() - cycleStartDate.getTime()) / (1000 * 60 * 60 * 24);
  const daysElapsed = (today.getTime() - cycleStartDate.getTime()) / (1000 * 60 * 60 * 24);
  const progressPercentage = Math.min(100, Math.max(0, (daysElapsed / totalDays) * 100));

  // Format the cycle label to include "Goal 1"
  const formattedCycleLabel = cycleData?.cycle_label ? `${cycleData.cycle_label} Goal 1:` : '2025Q Goal 1:';

  return (
    <div className="mx-auto max-w-5xl px-4 py-8">
      {/* Progress Bar */}
      <div className="mb-8">
        <div className="mb-2 flex items-center justify-between text-sm text-gray-600">
          <span>Cycle Progress</span>
          <span>Ends {cycleData ? formatCycleEndDate(cycleData.reflection_end) : ''}</span>
        </div>
        <div className="h-2 w-full rounded-full bg-gray-200">
          <div 
            className="h-2 rounded-full bg-primary-500 transition-all duration-500"
            style={{ width: `${progressPercentage}%` }}
          />
        </div>
      </div>

      {/* Goal Section */}
      <div className="mb-8">
        <div className="mb-4">
          <div className="mb-4 flex items-center justify-between">
            <h2 className="text-xl font-bold text-gray-900">{formattedCycleLabel}</h2>
            <button
              className="flex items-center rounded-md bg-primary-500 px-3 py-1.5 text-sm font-medium text-white hover:bg-primary-600"
            >
              <Plus className="mr-1 h-4 w-4" />
              Add Cycle Goal
            </button>
          </div>
          <input
            type="text"
            value={quarterlyGoal}
            onChange={(e) => setQuarterlyGoal(e.target.value)}
            placeholder="Enter your quarterly goal here..."
            className="w-full rounded-lg border border-gray-300 p-3 text-lg"
          />
          <div className="mt-2 text-sm text-gray-600">
            12 Week Goal Score: XX/XX (XXX%)
          </div>
        </div>
      </div>

      {/* Week Grid */}
      <div className="mb-6 grid grid-cols-2 gap-4 sm:grid-cols-3 md:grid-cols-6">
        {Array.from({ length: 12 }, (_, i) => (
          <WeekBox
            key={i + 1}
            weekNumber={i + 1}
            isActive={selectedWeek === i + 1}
            onClick={() => handleWeekSelect(i + 1)}
          />
        ))}
      </div>

      {/* Reflection Week */}
      <div className="space-y-4">
        <button 
          onClick={() => handleWeekSelect(13)}
          className={`
            w-full rounded-lg border-2 p-4 text-center transition-colors
            ${selectedWeek === 13
              ? 'border-primary-500 bg-primary-50 text-primary-700'
              : 'border-gray-200 bg-white hover:bg-gray-50'
            }
          `}
        >
          <span className="text-lg font-bold">Week 13 (Reflection Week)</span>
        </button>

        {/* Weekly Goal Input moved here */}
        <div className="rounded-lg border-2 border-gray-200 p-4">
          <h3 className="mb-2 text-lg font-semibold">Week {selectedWeek} Goal:</h3>
          <input
            type="text"
            value={weeklyGoal}
            onChange={(e) => setWeeklyGoal(e.target.value)}
            placeholder="Enter your weekly goal here..."
            className="w-full rounded-lg border border-gray-300 p-2"
          />
          <div className="mt-2">
            <div className="text-sm text-gray-600">
              Weekly Goal Score: XX/XX (XXX%)
            </div>
          </div>
        </div>
      </div>

      {/* Selected Week View */}
      {selectedWeek && (
        <div className="mt-8">
          <div className="mb-4 flex items-center justify-between">
            <h3 className="text-lg font-bold">Tasks (Week {selectedWeek} Goal)</h3>
            <button
              onClick={handleAddTask}
              className="flex items-center rounded-md bg-primary-500 px-3 py-1.5 text-sm font-medium text-white hover:bg-primary-600"
            >
              <Plus className="mr-1 h-4 w-4" />
              Add Task
            </button>
          </div>

          {/* Task Table */}
          <div className="overflow-x-auto rounded-lg border border-gray-200 bg-white">
            <table className="w-full border-collapse">
              <thead>
                <tr className="border-b border-gray-200 bg-gray-50">
                  <th className="w-16 px-3 py-2 text-left text-xs font-medium text-gray-500">Pr</th>
                  <th className="w-20 px-2 py-2 text-center text-xs font-medium text-gray-500">Complete</th>
                  <th className="w-20 px-2 py-2 text-center text-xs font-medium text-gray-500">Delegate</th>
                  <th className="w-20 px-2 py-2 text-center text-xs font-medium text-gray-500">Follow Up</th>
                  <th className="w-20 px-2 py-2 text-center text-xs font-medium text-gray-500">Cancel</th>
                  <th className="px-3 py-2 text-left text-xs font-medium text-gray-500">Task Description</th>
                </tr>
              </thead>
              <tbody>
                {Array.from({ length: 10 }).map((_, index) => (
                  <tr key={index} className="border-b border-gray-200">
                    <td className="px-3 py-2">
                      <input
                        type="text"
                        className="w-12 rounded border border-gray-300 px-2 py-1 text-sm"
                        placeholder="A1"
                      />
                    </td>
                    {['Complete', 'Delegate', 'Follow Up', 'Cancel'].map((action) => (
                      <td key={action} className="px-2 py-2 text-center">
                        <input
                          type="checkbox"
                          className="h-5 w-5 cursor-pointer rounded-full border-2 border-gray-300 checked:border-primary-500 checked:bg-primary-500"
                        />
                      </td>
                    ))}
                    <td className="px-3 py-2">
                      <input
                        type="text"
                        className="w-full rounded border border-gray-300 px-2 py-1 text-sm"
                        placeholder="Enter task description"
                      />
                    </td>
                  </tr>
                ))}
              </tbody>
            </table>
          </div>
        </div>
      )}

      {/* Task Form Modal */}
      {showTaskForm && (
        <div className="fixed inset-0 z-50 flex items-center justify-center bg-black bg-opacity-50">
          <div className="w-full max-w-2xl">
            <TaskForm
              onSave={handleTaskSave}
              onDelete={() => setShowTaskForm(false)}
            />
          </div>
        </div>
      )}
    </div>
  );
};

export default TwelveWeekCycle;<|MERGE_RESOLUTION|>--- conflicted
+++ resolved
@@ -2,15 +2,17 @@
 import { Plus } from 'lucide-react';
 import TaskForm from '../components/tasks/TaskForm';
 import { format } from 'date-fns';
-<<<<<<< HEAD
+
+// ---- Use ONE of the following for Supabase. ----
+
+// If you use a shared supabase client in your project (most common):
 import { supabase } from '../supabaseClient';
-=======
-
-const supabaseUrl = import.meta.env.VITE_SUPABASE_URL as string;
-const supabaseAnonKey = import.meta.env.VITE_SUPABASE_ANON_KEY as string;
-
-const supabase = createClient(supabaseUrl, supabaseAnonKey);
->>>>>>> 7a619f5d
+
+// // Or, if you don't have a shared client, use this (commented out):
+// import { createClient } from '@supabase/supabase-js';
+// const supabaseUrl = import.meta.env.VITE_SUPABASE_URL as string;
+// const supabaseAnonKey = import.meta.env.VITE_SUPABASE_ANON_KEY as string;
+// const supabase = createClient(supabaseUrl, supabaseAnonKey);
 
 interface WeekBoxProps {
   weekNumber: number;
